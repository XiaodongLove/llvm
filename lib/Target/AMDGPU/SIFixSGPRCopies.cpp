//===- SIFixSGPRCopies.cpp - Remove potential VGPR => SGPR copies ---------===//
//
//                     The LLVM Compiler Infrastructure
//
// This file is distributed under the University of Illinois Open Source
// License. See LICENSE.TXT for details.
//
//===----------------------------------------------------------------------===//
//
/// \file
/// Copies from VGPR to SGPR registers are illegal and the register coalescer
/// will sometimes generate these illegal copies in situations like this:
///
///  Register Class <vsrc> is the union of <vgpr> and <sgpr>
///
/// BB0:
///   %0 <sgpr> = SCALAR_INST
///   %1 <vsrc> = COPY %0 <sgpr>
///    ...
///    BRANCH %cond BB1, BB2
///  BB1:
///    %2 <vgpr> = VECTOR_INST
///    %3 <vsrc> = COPY %2 <vgpr>
///  BB2:
///    %4 <vsrc> = PHI %1 <vsrc>, <%bb.0>, %3 <vrsc>, <%bb.1>
///    %5 <vgpr> = VECTOR_INST %4 <vsrc>
///
///
/// The coalescer will begin at BB0 and eliminate its copy, then the resulting
/// code will look like this:
///
/// BB0:
///   %0 <sgpr> = SCALAR_INST
///    ...
///    BRANCH %cond BB1, BB2
/// BB1:
///   %2 <vgpr> = VECTOR_INST
///   %3 <vsrc> = COPY %2 <vgpr>
/// BB2:
///   %4 <sgpr> = PHI %0 <sgpr>, <%bb.0>, %3 <vsrc>, <%bb.1>
///   %5 <vgpr> = VECTOR_INST %4 <sgpr>
///
/// Now that the result of the PHI instruction is an SGPR, the register
/// allocator is now forced to constrain the register class of %3 to
/// <sgpr> so we end up with final code like this:
///
/// BB0:
///   %0 <sgpr> = SCALAR_INST
///    ...
///    BRANCH %cond BB1, BB2
/// BB1:
///   %2 <vgpr> = VECTOR_INST
///   %3 <sgpr> = COPY %2 <vgpr>
/// BB2:
///   %4 <sgpr> = PHI %0 <sgpr>, <%bb.0>, %3 <sgpr>, <%bb.1>
///   %5 <vgpr> = VECTOR_INST %4 <sgpr>
///
/// Now this code contains an illegal copy from a VGPR to an SGPR.
///
/// In order to avoid this problem, this pass searches for PHI instructions
/// which define a <vsrc> register and constrains its definition class to
/// <vgpr> if the user of the PHI's definition register is a vector instruction.
/// If the PHI's definition class is constrained to <vgpr> then the coalescer
/// will be unable to perform the COPY removal from the above example  which
/// ultimately led to the creation of an illegal COPY.
//===----------------------------------------------------------------------===//

#include "AMDGPU.h"
#include "AMDGPUSubtarget.h"
#include "SIInstrInfo.h"
#include "SIRegisterInfo.h"
#include "MCTargetDesc/AMDGPUMCTargetDesc.h"
#include "llvm/ADT/DenseSet.h"
#include "llvm/ADT/STLExtras.h"
#include "llvm/ADT/SmallSet.h"
#include "llvm/ADT/SmallVector.h"
#include "llvm/CodeGen/MachineBasicBlock.h"
#include "llvm/CodeGen/MachineDominators.h"
#include "llvm/CodeGen/MachineFunction.h"
#include "llvm/CodeGen/MachineFunctionPass.h"
#include "llvm/CodeGen/MachineInstr.h"
#include "llvm/CodeGen/MachineInstrBuilder.h"
#include "llvm/CodeGen/MachineOperand.h"
#include "llvm/CodeGen/MachineRegisterInfo.h"
#include "llvm/CodeGen/MachinePostDominators.h"
#include "llvm/CodeGen/TargetRegisterInfo.h"
#include "llvm/Pass.h"
#include "llvm/Support/CodeGen.h"
#include "llvm/Support/CommandLine.h"
#include "llvm/Support/Debug.h"
#include "llvm/Support/raw_ostream.h"
#include "llvm/Target/TargetMachine.h"
#include <cassert>
#include <cstdint>
#include <iterator>
#include <list>
#include <map>
#include <tuple>
#include <utility>

using namespace llvm;

#define DEBUG_TYPE "si-fix-sgpr-copies"

static cl::opt<bool> EnableM0Merge(
  "amdgpu-enable-merge-m0",
  cl::desc("Merge and hoist M0 initializations"),
  cl::init(false));

namespace {

class SIFixSGPRCopies : public MachineFunctionPass {
  MachineDominatorTree *MDT;
  MachinePostDominatorTree *MPDT;
  DenseMap<MachineBasicBlock *, SetVector<MachineBasicBlock*>> PDF;
  void computePDF(MachineFunction * MF);
#if !defined(NDEBUG) || defined(LLVM_ENABLE_DUMP)
  void printPDF();
#endif
public:
  static char ID;

  SIFixSGPRCopies() : MachineFunctionPass(ID) {}

  bool runOnMachineFunction(MachineFunction &MF) override;

  StringRef getPassName() const override { return "SI Fix SGPR copies"; }

  void getAnalysisUsage(AnalysisUsage &AU) const override {
    AU.addRequired<MachineDominatorTree>();
    AU.addPreserved<MachineDominatorTree>();
    AU.addRequired<MachinePostDominatorTree>();
    AU.addPreserved<MachinePostDominatorTree>();
    AU.setPreservesCFG();
    MachineFunctionPass::getAnalysisUsage(AU);
  }
};

} // end anonymous namespace

INITIALIZE_PASS_BEGIN(SIFixSGPRCopies, DEBUG_TYPE,
                     "SI Fix SGPR copies", false, false)
INITIALIZE_PASS_DEPENDENCY(MachineDominatorTree)
INITIALIZE_PASS_END(SIFixSGPRCopies, DEBUG_TYPE,
                     "SI Fix SGPR copies", false, false)

char SIFixSGPRCopies::ID = 0;

char &llvm::SIFixSGPRCopiesID = SIFixSGPRCopies::ID;

FunctionPass *llvm::createSIFixSGPRCopiesPass() {
  return new SIFixSGPRCopies();
}

static bool hasVGPROperands(const MachineInstr &MI, const SIRegisterInfo *TRI) {
  const MachineRegisterInfo &MRI = MI.getParent()->getParent()->getRegInfo();
  for (unsigned i = 0, e = MI.getNumOperands(); i != e; ++i) {
    if (!MI.getOperand(i).isReg() ||
        !TargetRegisterInfo::isVirtualRegister(MI.getOperand(i).getReg()))
      continue;

    if (TRI->hasVGPRs(MRI.getRegClass(MI.getOperand(i).getReg())))
      return true;
  }
  return false;
}

static std::pair<const TargetRegisterClass *, const TargetRegisterClass *>
getCopyRegClasses(const MachineInstr &Copy,
                  const SIRegisterInfo &TRI,
                  const MachineRegisterInfo &MRI) {
  unsigned DstReg = Copy.getOperand(0).getReg();
  unsigned SrcReg = Copy.getOperand(1).getReg();

  const TargetRegisterClass *SrcRC =
    TargetRegisterInfo::isVirtualRegister(SrcReg) ?
    MRI.getRegClass(SrcReg) :
    TRI.getPhysRegClass(SrcReg);

  // We don't really care about the subregister here.
  // SrcRC = TRI.getSubRegClass(SrcRC, Copy.getOperand(1).getSubReg());

  const TargetRegisterClass *DstRC =
    TargetRegisterInfo::isVirtualRegister(DstReg) ?
    MRI.getRegClass(DstReg) :
    TRI.getPhysRegClass(DstReg);

  return std::make_pair(SrcRC, DstRC);
}

static bool isVGPRToSGPRCopy(const TargetRegisterClass *SrcRC,
                             const TargetRegisterClass *DstRC,
                             const SIRegisterInfo &TRI) {
  return TRI.isSGPRClass(DstRC) && TRI.hasVGPRs(SrcRC);
}

static bool isSGPRToVGPRCopy(const TargetRegisterClass *SrcRC,
                             const TargetRegisterClass *DstRC,
                             const SIRegisterInfo &TRI) {
  return TRI.isSGPRClass(SrcRC) && TRI.hasVGPRs(DstRC);
}

static bool tryChangeVGPRtoSGPRinCopy(MachineInstr &MI,
                                      const SIRegisterInfo *TRI,
                                      const SIInstrInfo *TII) {
  MachineRegisterInfo &MRI = MI.getParent()->getParent()->getRegInfo();
  auto &Src = MI.getOperand(1);
  unsigned DstReg = MI.getOperand(0).getReg();
  unsigned SrcReg = Src.getReg();
  if (!TargetRegisterInfo::isVirtualRegister(SrcReg) ||
      !TargetRegisterInfo::isVirtualRegister(DstReg))
    return false;

  for (const auto &MO : MRI.reg_nodbg_operands(DstReg)) {
    const auto *UseMI = MO.getParent();
    if (UseMI == &MI)
      continue;
    if (MO.isDef() || UseMI->getParent() != MI.getParent() ||
        UseMI->getOpcode() <= TargetOpcode::GENERIC_OP_END ||
        !TII->isOperandLegal(*UseMI, UseMI->getOperandNo(&MO), &Src))
      return false;
  }
  // Change VGPR to SGPR destination.
  MRI.setRegClass(DstReg, TRI->getEquivalentSGPRClass(MRI.getRegClass(DstReg)));
  return true;
}

// Distribute an SGPR->VGPR copy of a REG_SEQUENCE into a VGPR REG_SEQUENCE.
//
// SGPRx = ...
// SGPRy = REG_SEQUENCE SGPRx, sub0 ...
// VGPRz = COPY SGPRy
//
// ==>
//
// VGPRx = COPY SGPRx
// VGPRz = REG_SEQUENCE VGPRx, sub0
//
// This exposes immediate folding opportunities when materializing 64-bit
// immediates.
static bool foldVGPRCopyIntoRegSequence(MachineInstr &MI,
                                        const SIRegisterInfo *TRI,
                                        const SIInstrInfo *TII,
                                        MachineRegisterInfo &MRI) {
  assert(MI.isRegSequence());

  unsigned DstReg = MI.getOperand(0).getReg();
  if (!TRI->isSGPRClass(MRI.getRegClass(DstReg)))
    return false;

  if (!MRI.hasOneUse(DstReg))
    return false;

  MachineInstr &CopyUse = *MRI.use_instr_begin(DstReg);
  if (!CopyUse.isCopy())
    return false;

  // It is illegal to have vreg inputs to a physreg defining reg_sequence.
  if (TargetRegisterInfo::isPhysicalRegister(CopyUse.getOperand(0).getReg()))
    return false;

  const TargetRegisterClass *SrcRC, *DstRC;
  std::tie(SrcRC, DstRC) = getCopyRegClasses(CopyUse, *TRI, MRI);

  if (!isSGPRToVGPRCopy(SrcRC, DstRC, *TRI))
    return false;

  if (tryChangeVGPRtoSGPRinCopy(CopyUse, TRI, TII))
    return true;

  // TODO: Could have multiple extracts?
  unsigned SubReg = CopyUse.getOperand(1).getSubReg();
  if (SubReg != AMDGPU::NoSubRegister)
    return false;

  MRI.setRegClass(DstReg, DstRC);

  // SGPRx = ...
  // SGPRy = REG_SEQUENCE SGPRx, sub0 ...
  // VGPRz = COPY SGPRy

  // =>
  // VGPRx = COPY SGPRx
  // VGPRz = REG_SEQUENCE VGPRx, sub0

  MI.getOperand(0).setReg(CopyUse.getOperand(0).getReg());

  for (unsigned I = 1, N = MI.getNumOperands(); I != N; I += 2) {
    unsigned SrcReg = MI.getOperand(I).getReg();
    unsigned SrcSubReg = MI.getOperand(I).getSubReg();

    const TargetRegisterClass *SrcRC = MRI.getRegClass(SrcReg);
    assert(TRI->isSGPRClass(SrcRC) &&
           "Expected SGPR REG_SEQUENCE to only have SGPR inputs");

    SrcRC = TRI->getSubRegClass(SrcRC, SrcSubReg);
    const TargetRegisterClass *NewSrcRC = TRI->getEquivalentVGPRClass(SrcRC);

    unsigned TmpReg = MRI.createVirtualRegister(NewSrcRC);

    BuildMI(*MI.getParent(), &MI, MI.getDebugLoc(), TII->get(AMDGPU::COPY),
            TmpReg)
        .add(MI.getOperand(I));

    MI.getOperand(I).setReg(TmpReg);
  }

  CopyUse.eraseFromParent();
  return true;
}

static bool phiHasVGPROperands(const MachineInstr &PHI,
                               const MachineRegisterInfo &MRI,
                               const SIRegisterInfo *TRI,
                               const SIInstrInfo *TII) {
  for (unsigned i = 1; i < PHI.getNumOperands(); i += 2) {
    unsigned Reg = PHI.getOperand(i).getReg();
    if (TRI->hasVGPRs(MRI.getRegClass(Reg)))
      return true;
  }
  return false;
}

static bool phiHasBreakDef(const MachineInstr &PHI,
                           const MachineRegisterInfo &MRI,
                           SmallSet<unsigned, 8> &Visited) {
  for (unsigned i = 1; i < PHI.getNumOperands(); i += 2) {
    unsigned Reg = PHI.getOperand(i).getReg();
    if (Visited.count(Reg))
      continue;

    Visited.insert(Reg);

    MachineInstr *DefInstr = MRI.getVRegDef(Reg);
    switch (DefInstr->getOpcode()) {
    default:
      break;
    case AMDGPU::SI_BREAK:
    case AMDGPU::SI_IF_BREAK:
    case AMDGPU::SI_ELSE_BREAK:
      return true;
    case AMDGPU::PHI:
      if (phiHasBreakDef(*DefInstr, MRI, Visited))
        return true;
    }
  }
  return false;
}

static bool hasTerminatorThatModifiesExec(const MachineBasicBlock &MBB,
                                          const TargetRegisterInfo &TRI) {
  for (MachineBasicBlock::const_iterator I = MBB.getFirstTerminator(),
       E = MBB.end(); I != E; ++I) {
    if (I->modifiesRegister(AMDGPU::EXEC, &TRI))
      return true;
  }
  return false;
}

static bool isSafeToFoldImmIntoCopy(const MachineInstr *Copy,
                                    const MachineInstr *MoveImm,
                                    const SIInstrInfo *TII,
                                    unsigned &SMovOp,
                                    int64_t &Imm) {
  if (Copy->getOpcode() != AMDGPU::COPY)
    return false;

  if (!MoveImm->isMoveImmediate())
    return false;

  const MachineOperand *ImmOp =
      TII->getNamedOperand(*MoveImm, AMDGPU::OpName::src0);
  if (!ImmOp->isImm())
    return false;

  // FIXME: Handle copies with sub-regs.
  if (Copy->getOperand(0).getSubReg())
    return false;

  switch (MoveImm->getOpcode()) {
  default:
    return false;
  case AMDGPU::V_MOV_B32_e32:
    SMovOp = AMDGPU::S_MOV_B32;
    break;
  case AMDGPU::V_MOV_B64_PSEUDO:
    SMovOp = AMDGPU::S_MOV_B64;
    break;
  }
  Imm = ImmOp->getImm();
  return true;
}

template <class UnaryPredicate>
bool searchPredecessors(const MachineBasicBlock *MBB,
                        const MachineBasicBlock *CutOff,
                        UnaryPredicate Predicate) {
  if (MBB == CutOff)
    return false;

  DenseSet<const MachineBasicBlock *> Visited;
  SmallVector<MachineBasicBlock *, 4> Worklist(MBB->pred_begin(),
                                               MBB->pred_end());

  while (!Worklist.empty()) {
    MachineBasicBlock *MBB = Worklist.pop_back_val();

    if (!Visited.insert(MBB).second)
      continue;
    if (MBB == CutOff)
      continue;
    if (Predicate(MBB))
      return true;

    Worklist.append(MBB->pred_begin(), MBB->pred_end());
  }

  return false;
}

// Checks if there is potential path From instruction To instruction.
// If CutOff is specified and it sits in between of that path we ignore
// a higher portion of the path and report it is not reachable.
static bool isReachable(const MachineInstr *From,
                        const MachineInstr *To,
                        const MachineBasicBlock *CutOff,
                        MachineDominatorTree &MDT) {
  // If either From block dominates To block or instructions are in the same
  // block and From is higher.
  if (MDT.dominates(From, To))
    return true;

  const MachineBasicBlock *MBBFrom = From->getParent();
  const MachineBasicBlock *MBBTo = To->getParent();
  if (MBBFrom == MBBTo)
    return false;

  // Instructions are in different blocks, do predecessor search.
  // We should almost never get here since we do not usually produce M0 stores
  // other than -1.
  return searchPredecessors(MBBTo, CutOff, [MBBFrom]
           (const MachineBasicBlock *MBB) { return MBB == MBBFrom; });
}

// Hoist and merge identical SGPR initializations into a common predecessor.
// This is intended to combine M0 initializations, but can work with any
// SGPR. A VGPR cannot be processed since we cannot guarantee vector
// executioon.
static bool hoistAndMergeSGPRInits(unsigned Reg,
                                   const MachineRegisterInfo &MRI,
                                   MachineDominatorTree &MDT) {
  // List of inits by immediate value.
  using InitListMap = std::map<unsigned, std::list<MachineInstr *>>;
  InitListMap Inits;
  // List of clobbering instructions.
  SmallVector<MachineInstr*, 8> Clobbers;
  bool Changed = false;

  for (auto &MI : MRI.def_instructions(Reg)) {
    MachineOperand *Imm = nullptr;
    for (auto &MO: MI.operands()) {
      if ((MO.isReg() && ((MO.isDef() && MO.getReg() != Reg) || !MO.isDef())) ||
          (!MO.isImm() && !MO.isReg()) || (MO.isImm() && Imm)) {
        Imm = nullptr;
        break;
      } else if (MO.isImm())
        Imm = &MO;
    }
    if (Imm)
      Inits[Imm->getImm()].push_front(&MI);
    else
      Clobbers.push_back(&MI);
  }

  for (auto &Init : Inits) {
    auto &Defs = Init.second;

    for (auto I1 = Defs.begin(), E = Defs.end(); I1 != E; ) {
      MachineInstr *MI1 = *I1;

      for (auto I2 = std::next(I1); I2 != E; ) {
        MachineInstr *MI2 = *I2;

        // Check any possible interference
        auto intereferes = [&](MachineBasicBlock::iterator From,
                               MachineBasicBlock::iterator To) -> bool {

          assert(MDT.dominates(&*To, &*From));

          auto interferes = [&MDT, From, To](MachineInstr* &Clobber) -> bool {
            const MachineBasicBlock *MBBFrom = From->getParent();
            const MachineBasicBlock *MBBTo = To->getParent();
            bool MayClobberFrom = isReachable(Clobber, &*From, MBBTo, MDT);
            bool MayClobberTo = isReachable(Clobber, &*To, MBBTo, MDT);
            if (!MayClobberFrom && !MayClobberTo)
              return false;
            if ((MayClobberFrom && !MayClobberTo) ||
                (!MayClobberFrom && MayClobberTo))
              return true;
            // Both can clobber, this is not an interference only if both are
            // dominated by Clobber and belong to the same block or if Clobber
            // properly dominates To, given that To >> From, so it dominates
            // both and located in a common dominator.
            return !((MBBFrom == MBBTo &&
                      MDT.dominates(Clobber, &*From) &&
                      MDT.dominates(Clobber, &*To)) ||
                     MDT.properlyDominates(Clobber->getParent(), MBBTo));
          };

          return (llvm::any_of(Clobbers, interferes)) ||
                 (llvm::any_of(Inits, [&](InitListMap::value_type &C) {
                    return C.first != Init.first &&
                           llvm::any_of(C.second, interferes);
                  }));
        };

        if (MDT.dominates(MI1, MI2)) {
          if (!intereferes(MI2, MI1)) {
            LLVM_DEBUG(dbgs()
                       << "Erasing from "
                       << printMBBReference(*MI2->getParent()) << " " << *MI2);
            MI2->eraseFromParent();
            Defs.erase(I2++);
            Changed = true;
            continue;
          }
        } else if (MDT.dominates(MI2, MI1)) {
          if (!intereferes(MI1, MI2)) {
            LLVM_DEBUG(dbgs()
                       << "Erasing from "
                       << printMBBReference(*MI1->getParent()) << " " << *MI1);
            MI1->eraseFromParent();
            Defs.erase(I1++);
            Changed = true;
            break;
          }
        } else {
          auto *MBB = MDT.findNearestCommonDominator(MI1->getParent(),
                                                     MI2->getParent());
          if (!MBB) {
            ++I2;
            continue;
          }

          MachineBasicBlock::iterator I = MBB->getFirstNonPHI();
          if (!intereferes(MI1, I) && !intereferes(MI2, I)) {
            LLVM_DEBUG(dbgs()
                       << "Erasing from "
                       << printMBBReference(*MI1->getParent()) << " " << *MI1
                       << "and moving from "
                       << printMBBReference(*MI2->getParent()) << " to "
                       << printMBBReference(*I->getParent()) << " " << *MI2);
            I->getParent()->splice(I, MI2->getParent(), MI2);
            MI1->eraseFromParent();
            Defs.erase(I1++);
            Changed = true;
            break;
          }
        }
        ++I2;
      }
      ++I1;
    }
  }

  if (Changed)
    MRI.clearKillFlags(Reg);

  return Changed;
}

void SIFixSGPRCopies::computePDF(MachineFunction *MF) {
  MachineFunction::iterator B = MF->begin();
  MachineFunction::iterator E = MF->end();
  for (; B != E; ++B) {
    if (B->succ_size() > 1) {
      for (auto S : B->successors()) {
        MachineDomTreeNode *runner = MPDT->getNode(&*S);
        MachineDomTreeNode *sentinel = MPDT->getNode(&*B)->getIDom();
        while (runner && runner != sentinel) {
          PDF[runner->getBlock()].insert(&*B);
          runner = runner->getIDom();
        }
      }
    }
  }
}

#if !defined(NDEBUG) || defined(LLVM_ENABLE_DUMP)
void SIFixSGPRCopies::printPDF() {
  dbgs() << "\n######## PostDominanceFrontiers set #########\n";
  for (auto &I : PDF) {
    dbgs() << "PDF[ " << I.first->getNumber() << "] : ";
    for (auto &J : I.second) {
      dbgs() << J->getNumber() << ' ';
    }
    dbgs() << '\n';
  }
  dbgs() << "\n##############################################\n";
}
#endif

bool SIFixSGPRCopies::runOnMachineFunction(MachineFunction &MF) {
  const GCNSubtarget &ST = MF.getSubtarget<GCNSubtarget>();
  MachineRegisterInfo &MRI = MF.getRegInfo();
  const SIRegisterInfo *TRI = ST.getRegisterInfo();
  const SIInstrInfo *TII = ST.getInstrInfo();
  MDT = &getAnalysis<MachineDominatorTree>();
  MPDT = &getAnalysis<MachinePostDominatorTree>();
  PDF.clear();
  computePDF(&MF);
  DEBUG(printPDF());

  SmallVector<MachineInstr *, 16> Worklist;

  for (MachineFunction::iterator BI = MF.begin(), BE = MF.end();
                                                  BI != BE; ++BI) {
    MachineBasicBlock &MBB = *BI;
    for (MachineBasicBlock::iterator I = MBB.begin(), E = MBB.end();
         I != E; ++I) {
      MachineInstr &MI = *I;

      switch (MI.getOpcode()) {
      default:
        continue;
      case AMDGPU::COPY:
      case AMDGPU::WQM:
      case AMDGPU::WWM: {
        // If the destination register is a physical register there isn't really
        // much we can do to fix this.
        if (!TargetRegisterInfo::isVirtualRegister(MI.getOperand(0).getReg()))
          continue;

        const TargetRegisterClass *SrcRC, *DstRC;
        std::tie(SrcRC, DstRC) = getCopyRegClasses(MI, *TRI, MRI);
        if (isVGPRToSGPRCopy(SrcRC, DstRC, *TRI)) {
          unsigned SrcReg = MI.getOperand(1).getReg();
          if (!TargetRegisterInfo::isVirtualRegister(SrcReg)) {
            TII->moveToVALU(MI);
            break;
          }

          MachineInstr *DefMI = MRI.getVRegDef(SrcReg);
          unsigned SMovOp;
          int64_t Imm;
          // If we are just copying an immediate, we can replace the copy with
          // s_mov_b32.
          if (isSafeToFoldImmIntoCopy(&MI, DefMI, TII, SMovOp, Imm)) {
            MI.getOperand(1).ChangeToImmediate(Imm);
            MI.addImplicitDefUseOperands(MF);
            MI.setDesc(TII->get(SMovOp));
            break;
          }
          TII->moveToVALU(MI);
        } else if (isSGPRToVGPRCopy(SrcRC, DstRC, *TRI)) {
          tryChangeVGPRtoSGPRinCopy(MI, TRI, TII);
        }

        break;
      }
      case AMDGPU::PHI: {
        unsigned Reg = MI.getOperand(0).getReg();
        if (!TRI->isSGPRClass(MRI.getRegClass(Reg)))
          break;

        // We don't need to fix the PHI if all the source blocks
        // have no divergent control dependecies
        bool HasVGPROperand = phiHasVGPROperands(MI, MRI, TRI, TII);
<<<<<<< HEAD
        if (!HasVGPROperand) {
          bool Uniform = true;
          MachineBasicBlock * Join = MI.getParent();
          for (auto &O : MI.explicit_operands()) {
            if (O.isMBB()) {
              MachineBasicBlock * Source = O.getMBB();
              SetVector<MachineBasicBlock*> &SourcePDF = PDF[Source];
              SetVector<MachineBasicBlock*> &JoinPDF   = PDF[Join];
              SetVector<MachineBasicBlock*> CDList;
              for (auto &I : SourcePDF) {
                if (!JoinPDF.count(I) || /* back edge */MDT->dominates(Join, I)) {
                  if (hasTerminatorThatModifiesExec(*I, *TRI))
                    Uniform = false;
                }
              }
            }
          }
          if (Uniform) {
            DEBUG(dbgs() << "Not fixing PHI for uniform branch: " << MI << '\n');
=======
        if (MI.getNumExplicitOperands() == 5 && !HasVGPROperand) {
          MachineBasicBlock *MBB0 = MI.getOperand(2).getMBB();
          MachineBasicBlock *MBB1 = MI.getOperand(4).getMBB();

          if (!predsHasDivergentTerminator(MBB0, TRI) &&
              !predsHasDivergentTerminator(MBB1, TRI)) {
            LLVM_DEBUG(dbgs()
                       << "Not fixing PHI for uniform branch: " << MI << '\n');
>>>>>>> 681bdae9
            break;
          }
        }

        // If a PHI node defines an SGPR and any of its operands are VGPRs,
        // then we need to move it to the VALU.
        //
        // Also, if a PHI node defines an SGPR and has all SGPR operands
        // we must move it to the VALU, because the SGPR operands will
        // all end up being assigned the same register, which means
        // there is a potential for a conflict if different threads take
        // different control flow paths.
        //
        // For Example:
        //
        // sgpr0 = def;
        // ...
        // sgpr1 = def;
        // ...
        // sgpr2 = PHI sgpr0, sgpr1
        // use sgpr2;
        //
        // Will Become:
        //
        // sgpr2 = def;
        // ...
        // sgpr2 = def;
        // ...
        // use sgpr2
        //
        // The one exception to this rule is when one of the operands
        // is defined by a SI_BREAK, SI_IF_BREAK, or SI_ELSE_BREAK
        // instruction.  In this case, there we know the program will
        // never enter the second block (the loop) without entering
        // the first block (where the condition is computed), so there
        // is no chance for values to be over-written.

        SmallSet<unsigned, 8> Visited;
        if (HasVGPROperand || !phiHasBreakDef(MI, MRI, Visited)) {
          LLVM_DEBUG(dbgs() << "Fixing PHI: " << MI);
          TII->moveToVALU(MI);
        }
        break;
      }
      case AMDGPU::REG_SEQUENCE:
        if (TRI->hasVGPRs(TII->getOpRegClass(MI, 0)) ||
            !hasVGPROperands(MI, TRI)) {
          foldVGPRCopyIntoRegSequence(MI, TRI, TII, MRI);
          continue;
        }

        LLVM_DEBUG(dbgs() << "Fixing REG_SEQUENCE: " << MI);

        TII->moveToVALU(MI);
        break;
      case AMDGPU::INSERT_SUBREG: {
        const TargetRegisterClass *DstRC, *Src0RC, *Src1RC;
        DstRC = MRI.getRegClass(MI.getOperand(0).getReg());
        Src0RC = MRI.getRegClass(MI.getOperand(1).getReg());
        Src1RC = MRI.getRegClass(MI.getOperand(2).getReg());
        if (TRI->isSGPRClass(DstRC) &&
            (TRI->hasVGPRs(Src0RC) || TRI->hasVGPRs(Src1RC))) {
          LLVM_DEBUG(dbgs() << " Fixing INSERT_SUBREG: " << MI);
          TII->moveToVALU(MI);
        }
        break;
      }
      }
    }
  }

  if (MF.getTarget().getOptLevel() > CodeGenOpt::None && EnableM0Merge)
    hoistAndMergeSGPRInits(AMDGPU::M0, MRI, *MDT);

  return true;
}<|MERGE_RESOLUTION|>--- conflicted
+++ resolved
@@ -82,7 +82,6 @@
 #include "llvm/CodeGen/MachineInstrBuilder.h"
 #include "llvm/CodeGen/MachineOperand.h"
 #include "llvm/CodeGen/MachineRegisterInfo.h"
-#include "llvm/CodeGen/MachinePostDominators.h"
 #include "llvm/CodeGen/TargetRegisterInfo.h"
 #include "llvm/Pass.h"
 #include "llvm/Support/CodeGen.h"
@@ -111,12 +110,7 @@
 
 class SIFixSGPRCopies : public MachineFunctionPass {
   MachineDominatorTree *MDT;
-  MachinePostDominatorTree *MPDT;
-  DenseMap<MachineBasicBlock *, SetVector<MachineBasicBlock*>> PDF;
-  void computePDF(MachineFunction * MF);
-#if !defined(NDEBUG) || defined(LLVM_ENABLE_DUMP)
-  void printPDF();
-#endif
+
 public:
   static char ID;
 
@@ -129,8 +123,6 @@
   void getAnalysisUsage(AnalysisUsage &AU) const override {
     AU.addRequired<MachineDominatorTree>();
     AU.addPreserved<MachineDominatorTree>();
-    AU.addRequired<MachinePostDominatorTree>();
-    AU.addPreserved<MachinePostDominatorTree>();
     AU.setPreservesCFG();
     MachineFunctionPass::getAnalysisUsage(AU);
   }
@@ -416,6 +408,12 @@
   }
 
   return false;
+}
+
+static bool predsHasDivergentTerminator(MachineBasicBlock *MBB,
+                                        const TargetRegisterInfo *TRI) {
+  return searchPredecessors(MBB, nullptr, [TRI](MachineBasicBlock *MBB) {
+           return hasTerminatorThatModifiesExec(*MBB, *TRI); });
 }
 
 // Checks if there is potential path From instruction To instruction.
@@ -569,47 +567,12 @@
   return Changed;
 }
 
-void SIFixSGPRCopies::computePDF(MachineFunction *MF) {
-  MachineFunction::iterator B = MF->begin();
-  MachineFunction::iterator E = MF->end();
-  for (; B != E; ++B) {
-    if (B->succ_size() > 1) {
-      for (auto S : B->successors()) {
-        MachineDomTreeNode *runner = MPDT->getNode(&*S);
-        MachineDomTreeNode *sentinel = MPDT->getNode(&*B)->getIDom();
-        while (runner && runner != sentinel) {
-          PDF[runner->getBlock()].insert(&*B);
-          runner = runner->getIDom();
-        }
-      }
-    }
-  }
-}
-
-#if !defined(NDEBUG) || defined(LLVM_ENABLE_DUMP)
-void SIFixSGPRCopies::printPDF() {
-  dbgs() << "\n######## PostDominanceFrontiers set #########\n";
-  for (auto &I : PDF) {
-    dbgs() << "PDF[ " << I.first->getNumber() << "] : ";
-    for (auto &J : I.second) {
-      dbgs() << J->getNumber() << ' ';
-    }
-    dbgs() << '\n';
-  }
-  dbgs() << "\n##############################################\n";
-}
-#endif
-
 bool SIFixSGPRCopies::runOnMachineFunction(MachineFunction &MF) {
   const GCNSubtarget &ST = MF.getSubtarget<GCNSubtarget>();
   MachineRegisterInfo &MRI = MF.getRegInfo();
   const SIRegisterInfo *TRI = ST.getRegisterInfo();
   const SIInstrInfo *TII = ST.getInstrInfo();
   MDT = &getAnalysis<MachineDominatorTree>();
-  MPDT = &getAnalysis<MachinePostDominatorTree>();
-  PDF.clear();
-  computePDF(&MF);
-  DEBUG(printPDF());
 
   SmallVector<MachineInstr *, 16> Worklist;
 
@@ -663,30 +626,9 @@
         if (!TRI->isSGPRClass(MRI.getRegClass(Reg)))
           break;
 
-        // We don't need to fix the PHI if all the source blocks
-        // have no divergent control dependecies
+        // We don't need to fix the PHI if the common dominator of the
+        // two incoming blocks terminates with a uniform branch.
         bool HasVGPROperand = phiHasVGPROperands(MI, MRI, TRI, TII);
-<<<<<<< HEAD
-        if (!HasVGPROperand) {
-          bool Uniform = true;
-          MachineBasicBlock * Join = MI.getParent();
-          for (auto &O : MI.explicit_operands()) {
-            if (O.isMBB()) {
-              MachineBasicBlock * Source = O.getMBB();
-              SetVector<MachineBasicBlock*> &SourcePDF = PDF[Source];
-              SetVector<MachineBasicBlock*> &JoinPDF   = PDF[Join];
-              SetVector<MachineBasicBlock*> CDList;
-              for (auto &I : SourcePDF) {
-                if (!JoinPDF.count(I) || /* back edge */MDT->dominates(Join, I)) {
-                  if (hasTerminatorThatModifiesExec(*I, *TRI))
-                    Uniform = false;
-                }
-              }
-            }
-          }
-          if (Uniform) {
-            DEBUG(dbgs() << "Not fixing PHI for uniform branch: " << MI << '\n');
-=======
         if (MI.getNumExplicitOperands() == 5 && !HasVGPROperand) {
           MachineBasicBlock *MBB0 = MI.getOperand(2).getMBB();
           MachineBasicBlock *MBB1 = MI.getOperand(4).getMBB();
@@ -695,7 +637,6 @@
               !predsHasDivergentTerminator(MBB1, TRI)) {
             LLVM_DEBUG(dbgs()
                        << "Not fixing PHI for uniform branch: " << MI << '\n');
->>>>>>> 681bdae9
             break;
           }
         }
